/**
 * @module 'winston-mongodb'
 * @fileoverview Winston transport for logging into MongoDB
 * @license MIT
 * @author charlie@nodejitsu.com (Charlie Robbins)
 * @author 0@39.yt (Yurij Mikhalevich)
 */
'use strict';
const util = require('util');
const os = require('os');
const mongodb = require('mongodb');
const winston = require('winston');
const Transport = require('winston-transport');
const Stream = require('stream').Stream;
const helpers = require('./helpers');



/**
 * Constructor for the MongoDB transport object.
 * @constructor
 * @param {Object} options
 * @param {string=info} options.level Level of messages that this transport
 * should log.
 * @param {boolean=false} options.silent Boolean flag indicating whether to
 * suppress output.
 * @param {string|Object} options.db MongoDB connection uri or preconnected db
 * object.
 * @param {Object} options.options MongoDB connection parameters
 * (optional, defaults to `{poolSize: 2, autoReconnect: true, useNewUrlParser: true}`).
 * @param {string=logs} options.collection The name of the collection you want
 * to store log messages in.
 * @param {boolean=false} options.storeHost Boolean indicating if you want to
 * store machine hostname in logs entry, if set to true it populates MongoDB
 * entry with 'hostname' field, which stores os.hostname() value.
 * @param {string} options.label Label stored with entry object if defined.
 * @param {string} options.name Transport instance identifier. Useful if you
 * need to create multiple MongoDB transports.
 * @param {boolean=false} options.capped In case this property is true,
 * winston-mongodb will try to create new log collection as capped.
 * @param {number=10000000} options.cappedSize Size of logs capped collection
 * in bytes.
 * @param {number} options.cappedMax Size of logs capped collection in number
 * of documents.
 * @param {boolean=false} options.tryReconnect Will try to reconnect to the
 * database in case of fail during initialization. Works only if `db` is
 * a string.
 * @param {boolean=false} options.decolorize Will remove color attributes from
 * the log entry message.
<<<<<<< HEAD
 * @param {number} options.expireAfterSeconds Seconds before the entry is removed. Do not use if capped is set.
 * @param {function} options.trasformDocument A function that takes the default log document and trasform it to another document. Optional.
 * @param {boolean=false} options.doNotCreateCollection Will disable the collection creation at startup.
=======
 * @param {boolean=false} options.leaveConnectionOpen Will leave MongoClient connected
 * after transport shut down.
 * @param {number} options.expireAfterSeconds Seconds before the entry is removed.
 * Do not use if capped is set.
>>>>>>> 7dbc0b59
 */
let MongoDB = exports.MongoDB = function(options) {
  Transport.call(this, options);
  options = (options || {});
  if (!options.db) {
    throw new Error('You should provide db to log to.');
  }
  this.name = options.name || 'mongodb';
  this.db = options.db;
  this.options = options.options;
  if (!this.options) {
    this.options = {
      poolSize: 2,
      autoReconnect: true,
      useNewUrlParser: true
    };
  }
  this.collection = (options.collection || 'log');
  this.level = (options.level || 'info');
  this.silent = options.silent;
  this.storeHost = options.storeHost;
  this.label = options.label;
  this.capped = options.capped;
  this.cappedSize = (options.cappedSize || 10000000);
  this.cappedMax = options.cappedMax;
  this.decolorize = options.decolorize;
  this.leaveConnectionOpen = options.leaveConnectionOpen;
  this.expireAfterSeconds = !this.capped && options.expireAfterSeconds;
  this.metaKey = options.metaKey || 'metadata';
  if (this.storeHost) {
    this.hostname = os.hostname();
  }
  this.trasformDocument = options.trasformDocument || function(d){return d;};
  this.doNotCreateCollection = options.doNotCreateCollection;

  this._opQueue = [];
  let self = this;

  function setupDatabaseAndEmptyQueue(db) {
    return createCollection(db).then(db=>{
      self.logDb = db;
      processOpQueue();
    }, err=>{
      if (self.mongoClient && !self.leaveConnectionOpen) {
        self.mongoClient.close();
      }
      console.error('winston-mongodb, initialization error: ', err);
    });
  }
  function processOpQueue() {
    self._opQueue.forEach(operation=>
      self[operation.method].apply(self, operation.args));
    delete self._opQueue;
  }
  function createCollection(db) {
<<<<<<< HEAD
    if (self.doNotCreateCollection) {
      return Promise.resolve(db);
    }
    let opts = self.capped ?
      {capped: true, size: self.cappedSize, max: self.cappedMax} : {};
=======
    let opts = Object.assign(
      {strict: false},
      self.capped ? {capped: true, size: self.cappedSize, max: self.cappedMax} : {}
    );
>>>>>>> 7dbc0b59
    return db.createCollection(self.collection, opts).then(col=>{
      const ttlIndexName = 'timestamp_1';
      let indexOpts = {name: ttlIndexName, background: true};
      if (self.expireAfterSeconds) {
        indexOpts.expireAfterSeconds = self.expireAfterSeconds;
      }
      return col.indexInformation({full: true}).then(info=>{
        info = info.filter(i=>i.name === ttlIndexName);
        if (info.length === 0) { // if its a new index then create it
          return col.createIndex({timestamp: -1}, indexOpts);
        } else { // if index existed with the same name check if expireAfterSeconds param has changed
          if (info[0].expireAfterSeconds !== undefined &&
              info[0].expireAfterSeconds !== self.expireAfterSeconds) {
            return col.dropIndex(ttlIndexName)
            .then(()=>col.createIndex({timestamp: -1}, indexOpts));
          }
        }
      });
    }).then(()=>db);
  }
  function connectToDatabase(logger) {
    return mongodb.MongoClient.connect(logger.db, logger.options
    ).then(client=>{
      logger.mongoClient = client;
      setupDatabaseAndEmptyQueue(client.db());
    }, err=>{
      console.error('winston-mongodb: error initialising logger', err);
      if (options.tryReconnect) {
        console.log('winston-mongodb: will try reconnecting in 10 seconds');
        return new Promise(resolve=>setTimeout(resolve, 10000)
        ).then(()=>connectToDatabase(logger));
      }
    });
  }

  if ('string' === typeof this.db) {
    connectToDatabase(this);
  } else if ('function' === typeof this.db.then) {
    this.db.then(client=>{
      this.mongoClient = client;
      setupDatabaseAndEmptyQueue(client.db());
    }, err=>console.error('winston-mongodb: error initialising logger from promise', err));
  } else if ('function' === typeof this.db.db) {
    this.mongoClient = this.db;
    setupDatabaseAndEmptyQueue(this.db.db())
  } else { // preconnected object
    console.warn(
      'winston-mongodb: preconnected object support is deprecated and will be removed in v5');
    setupDatabaseAndEmptyQueue(this.db);
  }
};


/**
 * Inherit from `winston-transport`.
 */
util.inherits(MongoDB, Transport);


/**
 * Define a getter so that `winston.transports.MongoDB`
 * is available and thus backwards compatible.
 */
winston.transports.MongoDB = MongoDB;


/**
 * Closes MongoDB connection so using process would not hang up.
 * Used by winston Logger.close on transports.
 */
MongoDB.prototype.close = function() {
  this.logDb = null;
  if (!this.mongoClient || this.leaveConnectionOpen) {
    return;
  }
  this.mongoClient.close().then(()=>this.mongoClient = null).catch(err=>{
    console.error('Winston MongoDB transport encountered on error during '
        + 'closing.', err);
  });
};


/**
 * Core logging method exposed to Winston. Metadata is optional.
 * @param {Object} info Logging metadata
 * @param {Function} cb Continuation to respond to when complete.
 */
MongoDB.prototype.log = function(info, cb) {
  if (!this.logDb) {
    this._opQueue.push({method: 'log', args: arguments});
    return true;
  }
  if (!cb) {
    cb = ()=>{};
  }
  // Avoid reentrancy that can be not assumed by database code.
  // If database logs, better not to call database itself in the same call.
  process.nextTick(()=>{
    if (this.silent) {
      cb(null, true);
    }
    const decolorizeRegex = new RegExp(/\u001b\[[0-9]{1,2}m/g);
    let entry = { timestamp: new Date(), level: (this.decolorize) ? info.level.replace(decolorizeRegex, '') : info.level };
    let message = util.format(info.message, ...(info.splat || []));
    entry.message = (this.decolorize) ? message.replace(decolorizeRegex, '') : message;
    entry.meta = helpers.prepareMetaData(info[this.metaKey]);
    if (this.storeHost) {
      entry.hostname = this.hostname;
    }
    if (this.label) {
      entry.label = this.label;
    }
    entry = this.trasformDocument(entry);
    this.logDb.collection(this.collection).insertOne(entry).then(()=>{
      this.emit('logged');
      cb(null, true);
    }).catch(err=>{
      this.emit('error', err);
      cb(err);
    });
  });
  return true;
};


/**
 * Query the transport. Options object is optional.
 * @param {Object=} opt_options Loggly-like query options for this instance.
 * @param {Function} cb Continuation to respond to when complete.
 * @return {*}
 */
MongoDB.prototype.query = function(opt_options, cb) {
  if (!this.logDb) {
    this._opQueue.push({method: 'query', args: arguments});
    return;
  }
  if ('function' === typeof opt_options) {
    cb = opt_options;
    opt_options = {};
  }
  let options = this.normalizeQuery(opt_options);
  let query = {timestamp: {$gte: options.from, $lte: options.until}};
  let opt = {
    skip: options.start,
    limit: options.rows,
    sort: {timestamp: options.order === 'desc' ? -1 : 1}
  };
  if (options.fields) {
    opt.fields = options.fields;
  }
  this.logDb.collection(this.collection).find(query, opt).toArray().then(docs=>{
    if (!options.includeIds) {
      docs.forEach(log=>delete log._id);
    }
    cb(null, docs);
  }).catch(cb);
};


/**
 * Returns a log stream for this transport. Options object is optional.
 * This will only work with a capped collection.
 * @param {Object} options Stream options for this instance.
 * @param {Stream} stream Pass in a pre-existing stream.
 * @return {Stream}
 */
MongoDB.prototype.stream = function(options, stream) {
  options = options || {};
  stream = stream || new Stream;
  let start = options.start;
  if (!this.logDb) {
    this._opQueue.push({method: 'stream', args: [options, stream]});
    return stream;
  }
  stream.destroy = function() {
    this.destroyed = true;
  };
  if (start === -1) {
    start = null;
  }
  let col = this.logDb.collection(this.collection);
  if (start != null) {
    col.find({}, {skip: start}).toArray().then(docs=>{
      docs.forEach(doc=>{
        if (!options.includeIds) {
          delete doc._id;
        }
        stream.emit('log', doc);
      });
      delete options.start;
      this.stream(options, stream);
    }).catch(err=>stream.emit('error', err));
    return stream;
  }
  if (stream.destroyed) {
    return stream;
  }
  col.isCapped().then(capped=>{
    if (!capped) {
      return this.streamPoll(options, stream);
    }
    let cursor = col.find({}, {tailable: true});
    stream.destroy = function() {
      this.destroyed = true;
      cursor.destroy();
    };
    cursor.on('data', doc=>{
      if (!options.includeIds) {
        delete doc._id;
      }
      stream.emit('log', doc);
    });
    cursor.on('error', err=>stream.emit('error', err));
  }).catch(err=>stream.emit('error', err));
  return stream;
};


/**
 * Returns a log stream for this transport. Options object is optional.
 * @param {Object} options Stream options for this instance.
 * @param {Stream} stream Pass in a pre-existing stream.
 * @return {Stream}
 */
MongoDB.prototype.streamPoll = function(options, stream) {
  options = options || {};
  stream = stream || new Stream;
  let self = this;
  let start = options.start;
  let last;
  if (!this.logDb) {
    this._opQueue.push({method: 'streamPoll', args: [options, stream]});
    return stream;
  }
  if (start === -1) {
    start = null;
  }
  if (start == null) {
    last = new Date(new Date - 1000);
  }
  stream.destroy = function() {
    this.destroyed = true;
  };
  (function check() {
    let query = last ? {timestamp: {$gte: last}} : {};
    self.logDb.collection(self.collection).find(query).toArray().then(docs=>{
      if (stream.destroyed) {
        return;
      }
      if (!docs.length) {
        return next();
      }
      if (start == null) {
        docs.forEach(doc=>{
          if (!options.includeIds) {
            delete doc._id;
          }
          stream.emit('log', doc);
        });
      } else {
        docs.forEach(doc=>{
          if (!options.includeIds) {
            delete doc._id;
          }
          if (!start) {
            stream.emit('log', doc);
          } else {
            start -= 1;
          }
        });
      }
      last = new Date(docs.pop().timestamp);
      next();
    }).catch(err=>{
      if (stream.destroyed) {
        return;
      }
      next();
      stream.emit('error', err);
    });
    function next() {
      setTimeout(check, 2000);
    }
  })();
  return stream;
};<|MERGE_RESOLUTION|>--- conflicted
+++ resolved
@@ -47,16 +47,14 @@
  * a string.
  * @param {boolean=false} options.decolorize Will remove color attributes from
  * the log entry message.
-<<<<<<< HEAD
- * @param {number} options.expireAfterSeconds Seconds before the entry is removed. Do not use if capped is set.
- * @param {function} options.trasformDocument A function that takes the default log document and trasform it to another document. Optional.
- * @param {boolean=false} options.doNotCreateCollection Will disable the collection creation at startup.
-=======
  * @param {boolean=false} options.leaveConnectionOpen Will leave MongoClient connected
  * after transport shut down.
  * @param {number} options.expireAfterSeconds Seconds before the entry is removed.
- * Do not use if capped is set.
->>>>>>> 7dbc0b59
+ * Do not use if capped is set. *
+ * @param {function} options.trasformDocument A function that takes the default log
+ * document and trasform it to another document. Optional.
+ * @param {boolean=false} options.doNotCreateCollection Will disable the collection
+ * creation at startup.
  */
 let MongoDB = exports.MongoDB = function(options) {
   Transport.call(this, options);
@@ -112,18 +110,14 @@
     delete self._opQueue;
   }
   function createCollection(db) {
-<<<<<<< HEAD
     if (self.doNotCreateCollection) {
       return Promise.resolve(db);
     }
-    let opts = self.capped ?
-      {capped: true, size: self.cappedSize, max: self.cappedMax} : {};
-=======
     let opts = Object.assign(
       {strict: false},
       self.capped ? {capped: true, size: self.cappedSize, max: self.cappedMax} : {}
     );
->>>>>>> 7dbc0b59
+
     return db.createCollection(self.collection, opts).then(col=>{
       const ttlIndexName = 'timestamp_1';
       let indexOpts = {name: ttlIndexName, background: true};
