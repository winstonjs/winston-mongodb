/**
 * @module 'helpers-test'
 * @fileoverview Tests for winston-mongodb internal helpers methods
 * @license MIT
 * @author 0@39.yt (Yurij Mikhalevich)
 */
'use strict';
const assert = require('assert');
const ObjectID = require('mongodb').ObjectID;
const helpers = require('../lib/helpers');

class CustomError extends Error {
  constructor() {
    super();
    this.testField = 'custom error';
  }
}

<<<<<<< HEAD
const originalData = {
  customDate: new Date(),
  standardError: new Error('some error'),
  customError: new CustomError()
};

describe('winston-mongodb-helpers', function () {
  describe('#prepareMetaData()', function () {
    const preparedData = helpers.prepareMetaData(originalData);
    it('should preserve Date instances', function () {
      assert(preparedData.customDate instanceof Date);
      assert.strictEqual(+preparedData.customDate, +originalData.customDate);
    });
    it('should store Error objects', function () {
=======
describe('winston-mongodb-helpers', function() {
  describe('#prepareMetaData()', function() {
    it('should preserve Date instances', function() {
      const originalData = { customDate: new Date() };

      const preparedData = helpers.prepareMetaData(originalData);

      assert(preparedData.customDate instanceof Date);
      assert.strictEqual(+preparedData.customDate, +originalData.customDate);
    });
    it('should store Error objects', function() {
      const originalData = { standardError: new Error('some error') };

      const preparedData = helpers.prepareMetaData(originalData);

>>>>>>> 31e2c81a
      assert(preparedData.standardError instanceof Object);
      assert(!(preparedData.standardError instanceof Error));
      assert.strictEqual(preparedData.standardError.message, originalData.standardError.message);
      assert.strictEqual(preparedData.standardError.name, originalData.standardError.name);
      assert.strictEqual(preparedData.standardError.stack, originalData.standardError.stack);
    });
<<<<<<< HEAD
    it('should store extra fields for custom Error objects', function () {
=======
    it('should store extra fields for custom Error objects', function() {
      const originalData = { customError: new CustomError() };
      
      const preparedData = helpers.prepareMetaData(originalData);

>>>>>>> 31e2c81a
      assert(preparedData.customError instanceof Object);
      assert(!(preparedData.customError instanceof Error));
      assert.strictEqual(preparedData.customError.message, originalData.customError.message);
      assert.strictEqual(preparedData.customError.name, originalData.customError.name);
      assert.strictEqual(preparedData.customError.stack, originalData.customError.stack);
      assert.strictEqual(preparedData.customError.testField, originalData.customError.testField);
    });
    it('should preserve ObjectIds', function() {
      const originalData = { objectId: new ObjectID() };
      
      const preparedData = helpers.prepareMetaData(originalData);

      assert.strictEqual(preparedData.objectId, originalData.objectId);
    });
    it('should preserve Buffers', function() {
      const originalData = { buffer: new Buffer.from('test') };
      
      const preparedData = helpers.prepareMetaData(originalData);

      assert.strictEqual(preparedData.buffer, originalData.buffer);
    });
    it('should handle objects containing all kinds of values, including arrays, nested objects and functions', function() {
      const originalData = {
        undefinedValue: undefined,
        nullValue: null,
        booleanValue: true,
        numberValue: 1,
        bigIntValue: BigInt(9007199254740991),
        stringValue: 'test',
        symbolValue: Symbol(),
        arrayValue: ['this', 'is', 'an', 'array'],
        nestedObjectValue: { objectKey: true },
        functionValue: (a, b) => a + b
      };

      const preparedData = helpers.prepareMetaData(originalData);

      const expected = { ...originalData, functionValue: {} }
      assert.deepStrictEqual(preparedData, expected);
    });
    it('should handle arrays containing all kinds of values, including objects, nested arrays and functions', function() {
      const originalData = [
        undefined,
        null,
        true,
        1,
        BigInt(9007199254740991),
        'test',
        Symbol(),
        { objectKey: true },
        ['this', 'is', 'an', 'array'],
        (a, b) => a + b
      ];

      const preparedData = helpers.prepareMetaData(originalData);

      const expected = [...originalData];
      expected[expected.length - 1] = {}; // function gets converted to empty object
      assert.deepStrictEqual(preparedData, expected);
    });
    it('should replace dots and dollar signs in object keys', function() {
      const originalData = { 'key.with.dots': true, '$test$': true };
      
      const preparedData = helpers.prepareMetaData(originalData);

      const expected = { 'key[dot]with[dot]dots': true, '[$]test[$]': true };
      assert.deepStrictEqual(preparedData, expected);
    });
    it('should break circular dependencies', function() {
      const originalData = {};
      originalData.nestedObjectValue = { nestedKey: originalData };
      originalData.arrayValue = [originalData, 'test', { nestedKey: originalData }];

      const preparedData = helpers.prepareMetaData(originalData);

      const expected = {
        nestedObjectValue: { nestedKey: '[Circular]' },
        arrayValue: ['[Circular]', 'test', { nestedKey: '[Circular]' }]
      };

      assert.deepStrictEqual(preparedData, expected);
    });
    it('should handle objects with null prototype', function() {
      const originalData = Object.create(null);
      originalData['key.with.dots'] = true;
      originalData['$test$'] = true;      
      originalData.nestedObjectValue = { nestedKey: originalData };
      originalData.arrayValue = [originalData, 'test', { nestedKey: originalData }];

      const preparedData = helpers.prepareMetaData(originalData);

      const expected = {
        'key[dot]with[dot]dots': true,
        '[$]test[$]': true,
        nestedObjectValue: { nestedKey: '[Circular]' },
        arrayValue: ['[Circular]', 'test', { nestedKey: '[Circular]' }]
      };

      assert.deepStrictEqual(preparedData, expected);
    });
  });
});<|MERGE_RESOLUTION|>--- conflicted
+++ resolved
@@ -16,22 +16,6 @@
   }
 }
 
-<<<<<<< HEAD
-const originalData = {
-  customDate: new Date(),
-  standardError: new Error('some error'),
-  customError: new CustomError()
-};
-
-describe('winston-mongodb-helpers', function () {
-  describe('#prepareMetaData()', function () {
-    const preparedData = helpers.prepareMetaData(originalData);
-    it('should preserve Date instances', function () {
-      assert(preparedData.customDate instanceof Date);
-      assert.strictEqual(+preparedData.customDate, +originalData.customDate);
-    });
-    it('should store Error objects', function () {
-=======
 describe('winston-mongodb-helpers', function() {
   describe('#prepareMetaData()', function() {
     it('should preserve Date instances', function() {
@@ -47,22 +31,17 @@
 
       const preparedData = helpers.prepareMetaData(originalData);
 
->>>>>>> 31e2c81a
       assert(preparedData.standardError instanceof Object);
       assert(!(preparedData.standardError instanceof Error));
       assert.strictEqual(preparedData.standardError.message, originalData.standardError.message);
       assert.strictEqual(preparedData.standardError.name, originalData.standardError.name);
       assert.strictEqual(preparedData.standardError.stack, originalData.standardError.stack);
     });
-<<<<<<< HEAD
-    it('should store extra fields for custom Error objects', function () {
-=======
     it('should store extra fields for custom Error objects', function() {
       const originalData = { customError: new CustomError() };
       
       const preparedData = helpers.prepareMetaData(originalData);
 
->>>>>>> 31e2c81a
       assert(preparedData.customError instanceof Object);
       assert(!(preparedData.customError instanceof Error));
       assert.strictEqual(preparedData.customError.message, originalData.customError.message);
