--- conflicted
+++ resolved
@@ -33,11 +33,7 @@
     "logger"
   ],
   "dependencies": {
-<<<<<<< HEAD
     "mongodb": "^3.6.9",
-=======
-    "mongodb": "^3.6.2",
->>>>>>> 61d6594d
     "winston-transport": "^4.4.0"
   },
   "peerDependencies": {
