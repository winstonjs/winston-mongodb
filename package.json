{
  "name": "winston-mongodb",
  "license": "MIT",
  "version": "5.1.1",
  "description": "A MongoDB transport for winston",
  "author": "Charlie Robbins <charlie.robbins@gmail.com>",
  "contributors": [
    {
      "name": "Yurij Mikhalevich",
      "email": "yurij@mikhalevi.ch",
      "url": "https://mikhalevi.ch/"
    },
    {
      "name": "Kendrick Taylor",
      "email": "sktayloriii@gmail.com"
    },
    {
      "name": "Steve Dalby",
      "email": "steve@stevedalby.co.uk"
    }
  ],
  "repository": {
    "type": "git",
    "url": "http://github.com/winstonjs/winston-mongodb.git"
  },
  "keywords": [
    "logging",
    "sysadmin",
    "tools",
    "winston",
    "mongodb",
    "log",
    "logger"
  ],
  "dependencies": {
    "mongodb": "^3.6.2",
    "winston-transport": "^4.4.0"
  },
  "peerDependencies": {
    "winston": "^3.0.0"
  },
  "devDependencies": {
    "abstract-winston-transport": "~0.5.1",
<<<<<<< HEAD
    "@dabh/eslint-config-populist": "^5.0.0",
=======
    "dotenv": "^16.1.4",
>>>>>>> 9d811626
    "mocha": "^10.2.0",
    "mongoose": "^5.10.5",
    "winston": "^3.3.3"
  },
  "engines": {
    "node": ">=6.8.1"
  },
  "main": "./lib/winston-mongodb",
  "scripts": {
    "lint": "eslint lib/*.js test/*.js --resolve-plugins-relative-to ./node_modules/@dabh/eslint-config-populist",
    "test": "mocha test/*-test.js",
    "test-rs": "WINSTON_MONGODB_URL='mongodb://localhost:27017,localhost:27018/winston?replicaSet=rs0' mocha test/*-test.js"
  },
  "typings": "./lib/winston-mongodb.d.ts"
}<|MERGE_RESOLUTION|>--- conflicted
+++ resolved
@@ -41,11 +41,8 @@
   },
   "devDependencies": {
     "abstract-winston-transport": "~0.5.1",
-<<<<<<< HEAD
     "@dabh/eslint-config-populist": "^5.0.0",
-=======
     "dotenv": "^16.1.4",
->>>>>>> 9d811626
     "mocha": "^10.2.0",
     "mongoose": "^5.10.5",
     "winston": "^3.3.3"
